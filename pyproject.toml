--- conflicted
+++ resolved
@@ -45,11 +45,8 @@
     "types-tensorflow>=2.17.0.20240820,<3",
 ]
 flax = ["flax>=0.10.0,<0.11"]
-<<<<<<< HEAD
 dp = ["opendp>=0.13.0"]
-=======
 wandb = ["wandb>=0.20.1,<0.21"]
->>>>>>> dcca446e
 
 [project.urls]
 Homepage = "https://p2pfl.com"
