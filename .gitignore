--- conflicted
+++ resolved
@@ -161,12 +161,9 @@
 .ruff_cache
 .vscode
 
-<<<<<<< HEAD
 # WandB files
 wandb/
-=======
 # UV specific
 .uv/
 uv.lock.tmp*
-.uv-cache/
->>>>>>> 3d4aaab0
+.uv-cache/