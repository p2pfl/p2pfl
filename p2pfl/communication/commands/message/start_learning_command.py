--- conflicted
+++ resolved
@@ -31,11 +31,7 @@
 class StartLearningCommand(Command):
     """StartLearning command."""
 
-<<<<<<< HEAD
     def __init__(self, node: Node) -> None:
-=======
-    def __init__(self, start_learning_fn: Callable[[int, int, int, str], None]) -> None:
->>>>>>> 412dd2f7
         """Initialize the command."""
         super().__init__()
         self.__node = node
@@ -70,8 +66,4 @@
         """
         if learning_rounds is None or learning_epochs is None or trainset_size is None or experiment_name is None:
             raise ValueError("Learning rounds and epochs are required")
-<<<<<<< HEAD
-        self.__node.start_learning_thread(int(learning_rounds), int(learning_epochs))
-=======
-        self.__learning_fn(int(learning_rounds), int(learning_epochs), int(trainset_size), experiment_name)
->>>>>>> 412dd2f7
+        self.__node.start_learning_thread(int(learning_rounds), int(learning_epochs), int(trainset_size), experiment_name)