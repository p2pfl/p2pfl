--- conflicted
+++ resolved
@@ -122,11 +122,7 @@
         self._train_split_name = train_split_name
         self._test_split_name = test_split_name
         self._transforms = transforms
-<<<<<<< HEAD
-        self._current_minibatch_idx = 0
-=======
         self.batch_size = batch_size
->>>>>>> 412dd2f7
 
     def get(self, idx, train: bool = True) -> Dict[str, Any]:
         """
@@ -270,21 +266,7 @@
 
         # Export
         split = self._train_split_name if train else self._test_split_name
-<<<<<<< HEAD
-        dataset = self._data[split]
-
-        if num_minibatches is not None:
-            start_idx = self._current_minibatch_idx * batch_size
-            end_idx = start_idx + (num_minibatches * batch_size)
-            minibatch = dataset.select(range(start_idx, min(end_idx, len(dataset))))
-            self._current_minibatch_idx = end_idx // batch_size  # Update pointer
-            return strategy.export(minibatch, transforms=self._transforms, **kwargs)
-
-        return strategy.export(dataset, transforms=self._transforms, **kwargs)
-
-=======
         return strategy.export(self._data[split], transforms=self._transforms, batch_size=self.batch_size, **kwargs)
->>>>>>> 412dd2f7
 
     @classmethod
     def from_csv(cls, data_files: DataFilesType, **kwargs) -> "P2PFLDataset":
