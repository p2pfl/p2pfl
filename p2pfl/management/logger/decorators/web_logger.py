#
# This file is part of the federated_learning_p2p (p2pfl) distribution
# (see https://github.com/pguijas/federated_learning_p2p).
# Copyright (c) 2022 Pedro Guijas Bravo.
#
# This program is free software: you can redistribute it and/or modify
# it under the terms of the GNU General Public License as published by
# the Free Software Foundation, version 3.
#
# This program is distributed in the hope that it will be useful, but
# WITHOUT ANY WARRANTY; without even the implied warranty of
# MERCHANTABILITY or FITNESS FOR A PARTICULAR PURPOSE. See the GNU
# General Public License for more details.
#
# You should have received a copy of the GNU General Public License
# along with this program. If not, see <http://www.gnu.org/licenses/>.
#

"""Web Logger."""

import datetime
import logging
<<<<<<< HEAD
import os
from typing import Any, Dict, Optional
=======
from typing import Any
>>>>>>> 3d4aaab0

from p2pfl.experiment import Experiment
from p2pfl.management.logger.decorators.logger_decorator import LoggerDecorator
from p2pfl.management.logger.logger import NodeNotRegistered, P2PFLogger
from p2pfl.management.p2pfl_web_services import P2pflWebServices

#########################################
#    Logging handler (transmit logs)    #
#########################################


class DictFormatter(logging.Formatter):
    """Formatter (logging) that returns a dictionary with the log record attributes."""

    def format(self, record):
        """
        Format the log record as a dictionary.

        Args:
            record: The log record.

        """
        # Get node
        if not hasattr(record, "node"):
            raise ValueError("The log record must have a 'node' attribute.")
        log_dict = {
            "timestamp": datetime.datetime.fromtimestamp(record.created),
            "level": record.levelname,
            "node": record.node,  # type: ignore
            "message": record.getMessage(),
        }
        return log_dict


class P2pflWebLogHandler(logging.Handler):
    """
    Custom logging handler that sends log entries to the API.

    Args:
        p2pfl_web: The P2PFL Web Services.

    """

    def __init__(self, p2pfl_web: P2pflWebServices):
        """Initialize the handler."""
        super().__init__()
        self.p2pfl_web = p2pfl_web
        self.formatter = DictFormatter()  # Instantiate the custom formatter

    def emit(self, record):
        """
        Emit the log record.

        Args:
            record: The log record.

        """
        # Format the log record using the custom formatter
        log_message = self.formatter.format(record)  # type: ignore
        # Send log entry to the API
        self.p2pfl_web.send_log(
            log_message["timestamp"],  # type: ignore
            log_message["node"],  # type: ignore
            log_message["level"],  # type: ignore
            log_message["message"],  # type: ignore
        )


class WebP2PFLogger(LoggerDecorator):
    """Web logger decorator."""

    def __init__(self, p2pflogger: P2PFLogger):
        """Initialize the logger."""
        super().__init__(p2pflogger)
        self._p2pfl_web_services: P2pflWebServices | None = None

    def connect(self, **kwargs):
        """
        Connect to the web services.

        Args:
            **kwargs: Connection parameters. Expected keys:
                - url: The URL of the web services (or WEB_LOGGER_URL env var)
                - key: The API key (or WEB_LOGGER_KEY env var)

        """
        if self._p2pfl_web_services is not None:
            raise Exception("Web services already connected.")

        # Get parameters from kwargs or environment variables
        url = kwargs.get("url") or os.environ.get("WEB_LOGGER_URL")
        key = kwargs.get("key") or os.environ.get("WEB_LOGGER_KEY")

        if not url:
            raise ValueError("Web logger URL is required. Set via 'url' parameter or WEB_LOGGER_URL environment variable.")
        if not key:
            raise ValueError("Web logger API key is required. Set via 'key' parameter or WEB_LOGGER_KEY environment variable.")

        self._p2pfl_web_services = P2pflWebServices(url, key)
        self.add_handler(P2pflWebLogHandler(self._p2pfl_web_services))

    def log_metric(self, addr: str, metric: str, value: float, step: int | None = None, round: int | None = None) -> None:
        """
        Log a metric.

        Args:
            addr: The node name.
            metric: The metric to log.
            value: The value.
            step: The step.
            round: The round.

        """
        super().log_metric(addr=addr, metric=metric, value=value, step=step, round=round)
        if self._p2pfl_web_services is not None:
            # Get Experiment
            try:
                experiment: Experiment = self._nodes[addr]["Experiment"]
            except KeyError:
                raise NodeNotRegistered(f"Node {addr} not registered.") from None

            if step is None:
                # Global Metrics
                self._p2pfl_web_services.send_global_metric(experiment.exp_name, experiment.round, metric, addr, value)
            else:
                # Local Metrics
                self._p2pfl_web_services.send_local_metric(experiment.exp_name, experiment.round, metric, addr, value, step)

    def log_communication(
        self,
        node: str,
        direction: str,
        cmd: str,
        source_dest: str,
        package_type: str,
        package_size: int,
        round_num: int | None = None,
        additional_info: dict[str, Any] | None = None,
    ) -> None:
        """
        Log a communication event and send it to web services if connected.

        Args:
            node: The node address.
            direction: Direction of communication ("sent" or "received").
            cmd: The command or message type.
            source_dest: Source (if receiving) or destination (if sending) node.
            package_type: Type of package ("message" or "weights").
            package_size: Size of the package in bytes (if available).
            round_num: The federated learning round number (if applicable).
            additional_info: Additional information as a dictionary.

        """
        # Call parent's method first
        super().log_communication(
            node=node,
            direction=direction,
            cmd=cmd,
            source_dest=source_dest,
            package_type=package_type,
            package_size=package_size,
            round_num=round_num,
            additional_info=additional_info,
        )

        # Send to web services if connected
        if self._p2pfl_web_services is not None:
            # Create timestamp
            now = datetime.datetime.now()

            # Send as a structured communication log
            try:
                self._p2pfl_web_services.send_communication_log(
                    node=node,
                    timestamp=now,
                    direction=direction,
                    cmd=cmd,
                    source_dest=source_dest,
                    package_type=package_type,
                    package_size=package_size,
                    round_num=round_num,
                    additional_info=additional_info,
                )
            except Exception as e:
                # Error handling
                print(f"Error sending communication log to web services: {e}")
                raise e

    def register_node(self, node: str) -> None:
        """
        Register a node.

        Args:
            node: The node address.

        """
        super().register_node(node)
        if self._p2pfl_web_services is not None:
            self._p2pfl_web_services.register_node(node)

    def unregister_node(self, node: str) -> None:
        """
        Unregister a node.

        Args:
            node: The node address.

        """
        super().unregister_node(node)
        if self._p2pfl_web_services is not None:
            self._p2pfl_web_services.unregister_node(node)<|MERGE_RESOLUTION|>--- conflicted
+++ resolved
@@ -20,12 +20,8 @@
 
 import datetime
 import logging
-<<<<<<< HEAD
 import os
-from typing import Any, Dict, Optional
-=======
 from typing import Any
->>>>>>> 3d4aaab0
 
 from p2pfl.experiment import Experiment
 from p2pfl.management.logger.decorators.logger_decorator import LoggerDecorator
