--- conflicted
+++ resolved
@@ -62,15 +62,11 @@
         """Cleanup the logger."""
         self._p2pfl_logger.cleanup()
 
-<<<<<<< HEAD
     def finish(self) -> None:
         """Pass the finish call to the wrapped logger."""
         self._p2pfl_logger.finish()
 
-    def set_level(self, level: Union[int, str]) -> None:
-=======
     def set_level(self, level: int | str) -> None:
->>>>>>> 3d4aaab0
         """
         Set the logger level.
 
