--- conflicted
+++ resolved
@@ -109,9 +109,6 @@
 
     def __str__(self):
         """Return the string representation of the experiment."""
-<<<<<<< HEAD
-        return f"Experiment(exp_name={self.exp_name}, total_rounds={self.total_rounds}, round={self.round})"
-=======
         metadata_str = ""
         if self.dataset_name:
             metadata_str += f", dataset_name={self.dataset_name}"
@@ -128,5 +125,4 @@
         if self.epochs_per_round:
             metadata_str += f", epochs_per_round={self.epochs_per_round}"
 
-        return f"Experiment(exp_name={self.exp_name}, total_rounds={self.total_rounds}, round={self.round}{metadata_str})"
->>>>>>> 8753cf2b
+        return f"Experiment(exp_name={self.exp_name}, total_rounds={self.total_rounds}, round={self.round}{metadata_str})"