#
# This file is part of the federated_learning_p2p (p2pfl) distribution
# (see https://github.com/pguijas/p2pfl).
# Copyright (c) 2022 Pedro Guijas Bravo.
#
# This program is free software: you can redistribute it and/or modify
# it under the terms of the GNU General Public License as published by
# the Free Software Foundation, version 3.
#
# This program is distributed in the hope that it will be useful, but
# WITHOUT ANY WARRANTY; without even the implied warranty of
# MERCHANTABILITY or FITNESS FOR A PARTICULAR PURPOSE. See the GNU
# General Public License for more details.
#
# You should have received a copy of the GNU General Public License
# along with this program. If not, see <http://www.gnu.org/licenses/>.
#

"""Example of a P2PFL MNIST experiment, using a MLP model and a MnistFederatedDM."""

# poetry run snakeviz _MainThread-0.pstat
# poetry run gprof2dot -f pstats Gossiper-10.pstat | dot -Tpng -o output.png && open output.png

import argparse
import time
import uuid

import matplotlib.pyplot as plt
import numpy as np

from p2pfl.communication.protocols.grpc.grpc_communication_protocol import GrpcCommunicationProtocol
from p2pfl.communication.protocols.memory.memory_communication_protocol import InMemoryCommunicationProtocol
from p2pfl.learning.dataset.p2pfl_dataset import P2PFLDataset
from p2pfl.learning.dataset.partition_strategies import RandomIIDPartitionStrategy
from p2pfl.learning.p2pfl_model import P2PFLModel
from p2pfl.management.logger import logger
from p2pfl.node import Node
from p2pfl.settings import Settings
from p2pfl.utils import wait_convergence, wait_to_finish


def set_standalone_settings() -> None:
    """
    Set settings for testing.

    Important:
        - HEARTBEAT_PERIOD: Too high values can cause late node discovery/fault detection. Too low values can cause high CPU usage.
        - GOSSIP_PERIOD: Too low values can cause high CPU usage.
        - TTL: Low TTLs can cause that some messages are not delivered.

    """
    Settings.GRPC_TIMEOUT = 0.5
    Settings.HEARTBEAT_PERIOD = 5
    Settings.HEARTBEAT_TIMEOUT = 40
    Settings.GOSSIP_PERIOD = 1
    Settings.TTL = 40
    Settings.GOSSIP_MESSAGES_PER_PERIOD = 9999999999
    Settings.AMOUNT_LAST_MESSAGES_SAVED = 10000
    Settings.GOSSIP_MODELS_PERIOD = 1
    Settings.GOSSIP_MODELS_PER_ROUND = 4
    Settings.GOSSIP_EXIT_ON_X_EQUAL_ROUNDS = 10
    Settings.TRAIN_SET_SIZE = 4
    Settings.VOTE_TIMEOUT = 60
    Settings.AGGREGATION_TIMEOUT = 60
    Settings.WAIT_HEARTBEATS_CONVERGENCE = 0.2 * Settings.HEARTBEAT_TIMEOUT
    Settings.LOG_LEVEL = "INFO"
    Settings.EXCLUDE_BEAT_LOGS = True
    logger.set_level(Settings.LOG_LEVEL)  # Refresh (maybe already initialized)


def get_neighbour_graph(n: int) -> np.ndarray:
    """
    Get the neighbour graph for the given number of nodes.

    Simetric matrix!!

    Args:
        n: The number of nodes.

    Returns:
        The neighbour graph.

    """
    raise NotImplementedError("This function is not implemented yet.")


def __parse_args() -> argparse.Namespace:
    parser = argparse.ArgumentParser(description="P2PFL MNIST experiment using the Web Logger.")
    parser.add_argument("--nodes", type=int, help="The number of nodes.", default=2)
    parser.add_argument("--rounds", type=int, help="The number of rounds.", default=2)
<<<<<<< HEAD
    parser.add_argument("--epochs", type=int, help="The number of epochs.", default=0)
    parser.add_argument("--show_metrics", action="store_true", help="Show metrics.", default=False)
=======
    parser.add_argument("--epochs", type=int, help="The number of epochs.", default=2)
    parser.add_argument("--show_metrics", action="store_true", help="Show metrics.", default=True)
>>>>>>> 9aae5f7b
    parser.add_argument("--measure_time", action="store_true", help="Measure time.", default=False)
    parser.add_argument("--use_unix_socket", action="store_true", help="Use Unix socket.", default=False)
    parser.add_argument("--use_local_protocol", action="store_true", help="Use local protocol.", default=False)
    parser.add_argument("--token", type=str, help="The API token for the Web Logger.", default="")
    parser.add_argument("--tensorflow", action="store_true", help="Use TensorFlow.", default=False)
    parser.add_argument("--profiling", action="store_true", help="Enable profiling.", default=False)

    # check (cannot use the unix socket and the local protocol at the same time)
    args = parser.parse_args()

    if args.use_unix_socket and args.use_local_protocol:
        parser.error("Cannot use the unix socket and the local protocol at the same time.")

    return args


def mnist(
    n: int,
    r: int,
    e: int,
    show_metrics: bool = True,
    measure_time: bool = False,
    use_unix_socket: bool = False,
    use_local_protocol: bool = False,
    use_tensorflow: bool = False,
) -> None:
    """
    P2PFL MNIST experiment.

    Args:
        n: The number of nodes.
        r: The number of rounds.
        e: The number of epochs.
        show_metrics: Show metrics.
        measure_time: Measure time.
        use_unix_socket: Use Unix socket.
        use_local_protocol: Use local protocol
        use_tensorflow: Use TensorFlow.

    """
    if measure_time:
        start_time = time.time()

    # Check settings
    if n > Settings.TTL:
        raise ValueError(
            "For in-line topology TTL must be greater than the number of nodes." "Otherwise, some messages will not be delivered."
        )

    # Data
    data = P2PFLDataset.from_huggingface("p2pfl/MNIST")
    partitions = data.generate_partitions(n, RandomIIDPartitionStrategy)  # type: ignore

    # Node Creation
    nodes = []
    for i in range(n):
        address = f"node-{i}" if use_local_protocol else f"unix:///tmp/p2pfl-{i}.sock" if use_unix_socket else "127.0.0.1"

        # Create the model
        p2pfl_model: P2PFLModel = LightningModel(MLP())
        if use_tensorflow:
            model = MLP_KERAS()  # type: ignore
            model(tf.zeros((1, 28, 28, 1)))  # type: ignore
            p2pfl_model = KerasModel(model)

        # Nodes
        node = Node(
            p2pfl_model,
            partitions[i],
            learner=KerasLearner if use_tensorflow else LightningLearner,  # type: ignore
            protocol=InMemoryCommunicationProtocol if use_local_protocol else GrpcCommunicationProtocol,  # type: ignore
            address=address,
            simulation=True
        )
        node.start()
        nodes.append(node)

    try:
        # Node Connection
        for i in range(len(nodes) - 1):
            nodes[i + 1].connect(nodes[i].addr)
            time.sleep(0.1)
        wait_convergence(nodes, n - 1, only_direct=False, wait=60)  # type: ignore

        if r > 1:
            raise ValueError("Skipping training, amount of round is less than 1")

        # Start Learning
        nodes[0].set_start_learning(rounds=r, epochs=e)

        # Wait and check
        wait_to_finish(nodes, timeout=60 * 60)  # 1 hour

        # Local Logs
        if show_metrics:
            local_logs = logger.get_local_logs()
            if local_logs != {}:
                logs_l = list(local_logs.items())[0][1]
                #  Plot experiment metrics
                for round_num, round_metrics in logs_l.items():
                    for node_name, node_metrics in round_metrics.items():
                        for metric, values in node_metrics.items():
                            x, y = zip(*values)
                            plt.plot(x, y, label=metric)
                            # Add a red point to the last data point
                            plt.scatter(x[-1], y[-1], color="red")
                            plt.title(f"Round {round_num} - {node_name}")
                            plt.xlabel("Epoch")
                            plt.ylabel(metric)
                            plt.legend()
                            plt.show()

            # Global Logs
            global_logs = logger.get_global_logs()
            if global_logs != {}:
                logs_g = list(global_logs.items())[0][1]  # Accessing the nested dictionary directly
                # Plot experiment metrics
                for node_name, node_metrics in logs_g.items():
                    for metric, values in node_metrics.items():
                        x, y = zip(*values)
                        plt.plot(x, y, label=metric)
                        # Add a red point to the last data point
                        plt.scatter(x[-1], y[-1], color="red")
                        plt.title(f"{node_name} - {metric}")
                        plt.xlabel("Epoch")
                        plt.ylabel(metric)
                        plt.legend()
                        plt.show()
    except Exception as e:
        raise e
    finally:
        # Stop Nodes
        for node in nodes:
            node.stop()

        if measure_time:
            print("--- %s seconds ---" % (time.time() - start_time))


if __name__ == "__main__":
    set_standalone_settings()

    # Parse args
    args = __parse_args()

    # Imports
    if args.tensorflow:
        import tensorflow as tf  # noqa: I001
        from p2pfl.learning.tensorflow.keras_learner import KerasLearner
        from p2pfl.learning.tensorflow.keras_model import MLP as MLP_KERAS
        from p2pfl.learning.tensorflow.keras_model import KerasModel
    else:
        from p2pfl.learning.pytorch.lightning_learner import LightningLearner
        from p2pfl.learning.pytorch.lightning_model import MLP, LightningModel

    if args.profiling:
        import os  # noqa: I001
        import yappi  # type: ignore

        # Start profiler
        yappi.start()

    # Set logger
    if args.token != "":
        logger.connect_web("http://localhost:3000/api/v1", args.token)

    # Launch experiment
    try:
        mnist(
            args.nodes,
            args.rounds,
            args.epochs,
            show_metrics=args.show_metrics,
            measure_time=args.measure_time,
            use_unix_socket=args.use_unix_socket,
            use_local_protocol=args.use_local_protocol,
        )
    finally:
        if args.profiling:
            # Stop profiler
            yappi.stop()
            # Save stats
            profile_dir = os.path.join("profile", "mnist", str(uuid.uuid4()))
            os.makedirs(profile_dir, exist_ok=True)
            for thread in yappi.get_thread_stats():
                yappi.get_func_stats(ctx_id=thread.id).save(f"{profile_dir}/{thread.name}-{thread.id}.pstat", type="pstat")<|MERGE_RESOLUTION|>--- conflicted
+++ resolved
@@ -88,13 +88,8 @@
     parser = argparse.ArgumentParser(description="P2PFL MNIST experiment using the Web Logger.")
     parser.add_argument("--nodes", type=int, help="The number of nodes.", default=2)
     parser.add_argument("--rounds", type=int, help="The number of rounds.", default=2)
-<<<<<<< HEAD
-    parser.add_argument("--epochs", type=int, help="The number of epochs.", default=0)
-    parser.add_argument("--show_metrics", action="store_true", help="Show metrics.", default=False)
-=======
     parser.add_argument("--epochs", type=int, help="The number of epochs.", default=2)
     parser.add_argument("--show_metrics", action="store_true", help="Show metrics.", default=True)
->>>>>>> 9aae5f7b
     parser.add_argument("--measure_time", action="store_true", help="Measure time.", default=False)
     parser.add_argument("--use_unix_socket", action="store_true", help="Use Unix socket.", default=False)
     parser.add_argument("--use_local_protocol", action="store_true", help="Use local protocol.", default=False)
@@ -179,7 +174,7 @@
             time.sleep(0.1)
         wait_convergence(nodes, n - 1, only_direct=False, wait=60)  # type: ignore
 
-        if r > 1:
+        if r < 1:
             raise ValueError("Skipping training, amount of round is less than 1")
 
         # Start Learning
