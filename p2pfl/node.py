--- conflicted
+++ resolved
@@ -40,13 +40,9 @@
 from p2pfl.learning.frameworks.simulation import try_init_learner_with_ray
 from p2pfl.management.logger import logger
 from p2pfl.node_state import NodeState
-<<<<<<< HEAD
+from p2pfl.settings import Settings
 from p2pfl.stages.workflow_factory import WorkflowFactoryProducer
 from p2pfl.stages.workflow_type import WorkflowType
-=======
-from p2pfl.settings import Settings
-from p2pfl.stages.workflows import LearningWorkflow
->>>>>>> 412dd2f7
 
 # Disbalbe grpc log (pytorch causes warnings)
 if logger.get_level_name(logger.get_level()) != "DEBUG":
@@ -92,16 +88,15 @@
         addr: str = "",
         learner: Optional[Learner] = None,
         aggregator: Optional[Aggregator] = None,
-<<<<<<< HEAD
-        protocol: Type[CommunicationProtocol] = GrpcCommunicationProtocol,
+        protocol: Optional[CommunicationProtocol] = None,
         simulation: bool = False,
         workflow: WorkflowType = WorkflowType.BASIC,
         **kwargs,
     ) -> None:
         """Initialize a node."""
-        # Communication protocol
-        self._communication_protocol = protocol(address)
-        self.addr = self._communication_protocol.get_address()
+        # Communication protol
+        self._communication_protocol = GrpcCommunicationProtocol() if protocol is None else protocol
+        self.addr = self._communication_protocol.set_addr(addr)
 
         # Workflow
         workflow_factory = WorkflowFactoryProducer.get_factory(workflow)
@@ -109,18 +104,9 @@
         commands = workflow_factory.create_commands(self)
         model = workflow_factory.create_model(model)
 
-        # Callbacks
-=======
-        protocol: Optional[CommunicationProtocol] = None,
-        **kwargs,
-    ) -> None:
-        """Initialize a node."""
-        # Communication protol (and get addr)
-        self._communication_protocol = GrpcCommunicationProtocol() if protocol is None else protocol
-        self.addr = self._communication_protocol.set_addr(addr)
+        self._communication_protocol.add_command(commands)
 
         # Aggregator
->>>>>>> 412dd2f7
         self.aggregator = FedAvg() if aggregator is None else aggregator
         self.aggregator.set_addr(self.addr)
 
@@ -136,9 +122,6 @@
         # State
         self.__running = False
         self.state = NodeState(self.addr)
-
-        # Communication Protocol
-        self._communication_protocol.add_command(commands)
 
     #############################
     #  Neighborhood management  #
@@ -337,11 +320,7 @@
     #         Network Learning Management         #
     ###############################################
 
-<<<<<<< HEAD
-    def start_learning_thread(self, rounds: int, epochs: int) -> None:
-=======
-    def __start_learning_thread(self, rounds: int, epochs: int, trainset_size: int, experiment_name: str) -> None:
->>>>>>> 412dd2f7
+    def start_learning_thread(self, rounds: int, epochs: int, trainset_size: int, experiment_name: str) -> None:
         learning_thread = threading.Thread(
             target=self.__start_learning,
             args=(rounds, epochs, trainset_size, experiment_name),
@@ -383,12 +362,8 @@
             # Broadcast initialize model
             self._communication_protocol.broadcast(self._communication_protocol.build_msg(ModelInitializedCommand.get_name()))
             # Learning Thread
-<<<<<<< HEAD
-            self.start_learning_thread(rounds, epochs)
-=======
-            self.__start_learning_thread(rounds, epochs, trainset_size, experiment_name)
+            self.start_learning_thread(rounds, epochs, trainset_size, experiment_name)
             return experiment_name
->>>>>>> 412dd2f7
         else:
             logger.info(self.addr, "Learning already started")
             return ""
