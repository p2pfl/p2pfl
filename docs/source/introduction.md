# 📘 Introduction

**P2PFL** is a general-purpose open-source library for the execution (simulated and in real environments) of Decentralized Federated Learning systems, specifically making use of P2P networks and the Gossip protocol. It empowers researchers and developers to build and experiment with federated learning models without relying on centralized servers, looking towards a more democratized and descentralized future for the ML community.

## 🤔 Why P2PFL?

Traditional federated learning often depends on a central server to orchestrate training and manage communication between participants. This approach introduces several limitations and delegates too many responsabilities to the central server. P2PFL allows nodes to communicate directly with each other, thus **reducing the dependence on an external server**.

## ✨ Key Features

<<<<<<< HEAD
P2PFL offers a range of features designed to make decentralized federated learning accessible and efficient.
=======
P2PFL offers a range of features designed to make decentralized federated learning accessible and efficient. For detailed information, please refer to our [documentation](docs/docs-index.md).
>>>>>>> ed371456

| Feature          | Description                                      |
|-------------------|--------------------------------------------------|
| 🚀 Easy to Use   | [Get started](https://p2pfl.github.io/p2pfl/quickstart.html) quickly with our intuitive API.       |
| 🛡️ Reliable     | Built for fault tolerance and resilience.       |
| 🌐 Scalable      | Leverages the power of peer-to-peer networks.    |
| 🧪 Versatile     | Experiment in simulated or real-world environments.|
| 🔒 Private       | Prioritizes data privacy with decentralized architecture.|
| 🧩 Flexible      | Designed to be easy to modify.|
| 📈 Real-time Monitoring | Manage and track experiment through [P2PFL Web Services platform](https://p2pfl.com). |
| 🧠 ML Frameworks | Seamlessly integrate [PyTorch](https://pytorch.org/), [TensorFlow/Keras](https://www.tensorflow.org/), and [JAX](https://github.com/google/jax) models. |
| 📡 Communication Protocol Agnostic | Choose the communication protocol that best suits your needs (e.g., [gRPC](https://grpc.io/)). |
| 🔌 Integrations  | Enhanced capabilities through integrations: [Hugging Face Datasets](https://huggingface.co/datasets), ML frameworks, communication protocols, and [Ray](https://www.ray.io/) for large-scale simulations. |

## 🫂 Who Should Use P2PFL?

P2PFL is ideal for:

- **Researchers** exploring novel algorithms on descentralized environments.
- **Developers** building applications that require privacy and scalability.
- **Educators** looking to teach concepts about descentralized systems or federated learning.

## 🏌 Getting started

P2PFL is designed to make federated learning easy to explore. We offer several tools to introduce you on the framework.

For installation and setup, refer to the [installation guide](installation.md). From there, explore these key resources:

- [Documentation](docs/docs-index.md)
- [Library design](library_design.md)
- [API reference](https://p2pfl.github.io/p2pfl/api.html)
- [Issues](https://github.com/p2pfl/p2pfl/issues)

the library, for more information, please refer to the

### Command line interface (CLI)

The library provides a command-line interface to simplify running experiments and managing nodes. With the CLI you can:

- **Run predefined experiments** to quickly explore some example setups.
- **Launch nodes** with minimal setup.
- **Monitor experiments** directly on the terminal.

You can refer to [CLI Usage](docs/docs-cli.md) to see more.

## 🤝 Contributing

We are compromised with the community to develop a more democratic AI ecosystem. so feel free to contribute! See [contributing](contributing.md) for guidelines on how to start. Please, adhere to the project's code of conduct that you can find on [code of conduct](https://github.com/p2pfl/p2pfl/blob/main/CODE_OF_CONDUCT.md).

## 💬 Community

Connect with us and stay updated:

- [**GitHub Issues:**](https://github.com/p2pfl/p2pfl/issues) - For reporting bugs and requesting features.
- [**Google Group:**](https://groups.google.com/g/p2pfl) - For discussions and announcements.
- [**Slack:**](https://join.slack.com/t/p2pfl/shared_invite/zt-2lbqvfeqt-FkutD1LCZ86yK5tP3Duztw) - For real-time conversations and support.<|MERGE_RESOLUTION|>--- conflicted
+++ resolved
@@ -8,11 +8,7 @@
 
 ## ✨ Key Features
 
-<<<<<<< HEAD
-P2PFL offers a range of features designed to make decentralized federated learning accessible and efficient.
-=======
 P2PFL offers a range of features designed to make decentralized federated learning accessible and efficient. For detailed information, please refer to our [documentation](docs/docs-index.md).
->>>>>>> ed371456
 
 | Feature          | Description                                      |
 |-------------------|--------------------------------------------------|
